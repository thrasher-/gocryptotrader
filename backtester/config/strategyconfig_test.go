--- conflicted
+++ resolved
@@ -23,11 +23,7 @@
 )
 
 const (
-<<<<<<< HEAD
-	testExchange = "binance"
-=======
 	mainExchange = "binance"
->>>>>>> 83cfefa4
 	dca          = "dollarcostaverage"
 	// change this if you modify a config and want it to save to the example folder
 	saveConfig = false
@@ -690,11 +686,7 @@
 		},
 		CurrencySettings: []CurrencySettings{
 			{
-<<<<<<< HEAD
-				ExchangeName: testExchange,
-=======
-				ExchangeName: mainExchange,
->>>>>>> 83cfefa4
+				ExchangeName: mainExchange,
 				Asset:        asset.Spot,
 				Base:         mainCurrencyPair.Base,
 				Quote:        mainCurrencyPair.Quote,
@@ -1346,11 +1338,7 @@
 			UseExchangeLevelFunding: true,
 			ExchangeLevelFunding: []ExchangeLevelFunding{
 				{
-<<<<<<< HEAD
-					ExchangeName: testExchange,
-=======
 					ExchangeName: mainExchange,
->>>>>>> 83cfefa4
 					Asset:        asset.Spot,
 					Currency:     mainCurrencyPair.Quote,
 					InitialFunds: *initialFunds100000,
@@ -1359,28 +1347,17 @@
 		},
 		CurrencySettings: []CurrencySettings{
 			{
-<<<<<<< HEAD
-				ExchangeName: testExchange,
-				Asset:        asset.Futures,
-				Base:         currency.BTC,
-				Quote:        currency.NewCode("20210924"),
-=======
 				ExchangeName: mainExchange,
 				Asset:        asset.USDTMarginedFutures,
 				Base:         mainCurrencyPair.Base,
 				Quote:        mainCurrencyPair.Quote,
->>>>>>> 83cfefa4
 				MakerFee:     &makerFee,
 				TakerFee:     &takerFee,
 				BuySide:      minMax,
 				SellSide:     minMax,
 			},
 			{
-<<<<<<< HEAD
-				ExchangeName: testExchange,
-=======
-				ExchangeName: mainExchange,
->>>>>>> 83cfefa4
+				ExchangeName: mainExchange,
 				Asset:        asset.Spot,
 				Base:         mainCurrencyPair.Base,
 				Quote:        mainCurrencyPair.Quote,
