--- conflicted
+++ resolved
@@ -11,39 +11,16 @@
 	"strings"
 	"time"
 
-<<<<<<< HEAD
-	"github.com/gorilla/websocket"
-	"github.com/thrasher-/gocryptotrader/common"
-	"github.com/thrasher-/gocryptotrader/common/convert"
-	"github.com/thrasher-/gocryptotrader/common/crypto"
-	"github.com/thrasher-/gocryptotrader/currency"
-	exchange "github.com/thrasher-/gocryptotrader/exchanges"
-	"github.com/thrasher-/gocryptotrader/exchanges/asset"
-	log "github.com/thrasher-/gocryptotrader/logger"
-)
-
-=======
 	"github.com/thrasher-corp/gocryptotrader/common"
-	"github.com/thrasher-corp/gocryptotrader/config"
+	"github.com/thrasher-corp/gocryptotrader/common/convert"
+	"github.com/thrasher-corp/gocryptotrader/common/crypto"
 	"github.com/thrasher-corp/gocryptotrader/currency"
 	exchange "github.com/thrasher-corp/gocryptotrader/exchanges"
-	"github.com/thrasher-corp/gocryptotrader/exchanges/request"
-	"github.com/thrasher-corp/gocryptotrader/exchanges/ticker"
+	"github.com/thrasher-corp/gocryptotrader/exchanges/asset"
 	"github.com/thrasher-corp/gocryptotrader/exchanges/wshandler"
 	log "github.com/thrasher-corp/gocryptotrader/logger"
 )
 
-// Binance is the overarching type across the Bithumb package
-type Binance struct {
-	exchange.Base
-	WebsocketConn *wshandler.WebsocketConnection
-
-	// Valid string list that is required by the exchange
-	validLimits    []int
-	validIntervals []TimeInterval
-}
-
->>>>>>> 2078ba90
 const (
 	apiURL = "https://api.binance.com"
 
@@ -85,115 +62,10 @@
 	binanceUnauthRate = 0
 )
 
-<<<<<<< HEAD
 // Binance is the overarching type across the Bithumb package
 type Binance struct {
 	exchange.Base
-	WebsocketConn *websocket.Conn
-=======
-// SetDefaults sets the basic defaults for Binance
-func (b *Binance) SetDefaults() {
-	b.Name = "Binance"
-	b.Enabled = false
-	b.Verbose = false
-	b.RESTPollingDelay = 10
-	b.RequestCurrencyPairFormat.Delimiter = ""
-	b.RequestCurrencyPairFormat.Uppercase = true
-	b.ConfigCurrencyPairFormat.Delimiter = "-"
-	b.ConfigCurrencyPairFormat.Uppercase = true
-	b.AssetTypes = []string{ticker.Spot}
-	b.SupportsAutoPairUpdating = true
-	b.SupportsRESTTickerBatching = true
-	b.APIWithdrawPermissions = exchange.AutoWithdrawCrypto |
-		exchange.NoFiatWithdrawals
-	b.SetValues()
-	b.Requester = request.New(b.Name,
-		request.NewRateLimit(time.Second, binanceAuthRate),
-		request.NewRateLimit(time.Second, binanceUnauthRate),
-		common.NewHTTPClientWithTimeout(exchange.DefaultHTTPTimeout))
-	b.APIUrlDefault = apiURL
-	b.APIUrl = b.APIUrlDefault
-	b.Websocket = wshandler.New()
-	b.WebsocketURL = binanceDefaultWebsocketURL
-	b.Websocket.Functionality = wshandler.WebsocketTradeDataSupported |
-		wshandler.WebsocketTickerSupported |
-		wshandler.WebsocketKlineSupported |
-		wshandler.WebsocketOrderbookSupported
-	b.WebsocketResponseMaxLimit = exchange.DefaultWebsocketResponseMaxLimit
-	b.WebsocketResponseCheckTimeout = exchange.DefaultWebsocketResponseCheckTimeout
-}
-
-// Setup takes in the supplied exchange configuration details and sets params
-func (b *Binance) Setup(exch *config.ExchangeConfig) {
-	if !exch.Enabled {
-		b.SetEnabled(false)
-	} else {
-		b.Enabled = true
-		b.AuthenticatedAPISupport = exch.AuthenticatedAPISupport
-		b.SetAPIKeys(exch.APIKey, exch.APISecret, "", false)
-		b.SetHTTPClientTimeout(exch.HTTPTimeout)
-		b.SetHTTPClientUserAgent(exch.HTTPUserAgent)
-		b.RESTPollingDelay = exch.RESTPollingDelay
-		b.Verbose = exch.Verbose
-		b.HTTPDebugging = exch.HTTPDebugging
-		b.Websocket.SetWsStatusAndConnection(exch.Websocket)
-		b.BaseCurrencies = exch.BaseCurrencies
-		b.AvailablePairs = exch.AvailablePairs
-		b.EnabledPairs = exch.EnabledPairs
-		err := b.SetCurrencyPairFormat()
-		if err != nil {
-			log.Fatal(err)
-		}
-		err = b.SetAssetTypes()
-		if err != nil {
-			log.Fatal(err)
-		}
-		err = b.SetAutoPairDefaults()
-		if err != nil {
-			log.Fatal(err)
-		}
-		err = b.SetAPIURL(exch)
-		if err != nil {
-			log.Fatal(err)
-		}
-		err = b.SetClientProxyAddress(exch.ProxyAddress)
-		if err != nil {
-			log.Fatal(err)
-		}
-		err = b.Websocket.Setup(b.WSConnect,
-			nil,
-			nil,
-			exch.Name,
-			exch.Websocket,
-			exch.Verbose,
-			binanceDefaultWebsocketURL,
-			exch.WebsocketURL,
-			exch.AuthenticatedWebsocketAPISupport)
-		if err != nil {
-			log.Fatal(err)
-		}
-
-		b.WebsocketConn = &wshandler.WebsocketConnection{
-			ExchangeName:         b.Name,
-			URL:                  b.Websocket.GetWebsocketURL(),
-			ProxyURL:             b.Websocket.GetProxyAddress(),
-			Verbose:              b.Verbose,
-			ResponseCheckTimeout: exch.WebsocketResponseCheckTimeout,
-			ResponseMaxLimit:     exch.WebsocketResponseMaxLimit,
-		}
-	}
-}
-
-// GetExchangeValidCurrencyPairs returns the full pair list from the exchange
-// at the moment do not integrate with config currency pairs automatically
-func (b *Binance) GetExchangeValidCurrencyPairs() ([]string, error) {
-	var validCurrencyPairs []string
-
-	info, err := b.GetExchangeInfo()
-	if err != nil {
-		return nil, err
-	}
->>>>>>> 2078ba90
+	WebsocketConn *wshandler.WebsocketConnection
 
 	// Valid string list that is required by the exchange
 	validLimits    []int
