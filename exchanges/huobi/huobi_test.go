package huobi

import (
	"crypto/ecdsa"
	"crypto/rand"
	"crypto/x509"
	"encoding/pem"
	"io/ioutil"
	"strconv"
	"strings"
	"testing"
	"time"

	"github.com/gorilla/websocket"
	"github.com/thrasher-/gocryptotrader/common"
	"github.com/thrasher-/gocryptotrader/common/crypto"
	"github.com/thrasher-/gocryptotrader/config"
	"github.com/thrasher-/gocryptotrader/currency"
	exchange "github.com/thrasher-/gocryptotrader/exchanges"
	"github.com/thrasher-/gocryptotrader/exchanges/sharedtestvalues"
)

// Please supply you own test keys here for due diligence testing.
const (
	apiKey                  = ""
	apiSecret               = ""
	canManipulateRealOrders = false
	testSymbol              = "btcusdt"
)

var h HUOBI
<<<<<<< HEAD
=======
var wsSetupRan bool
>>>>>>> 3a66e998

func TestSetDefaults(t *testing.T) {
	h.SetDefaults()
}

func TestSetup(t *testing.T) {
	cfg := config.GetConfig()
	cfg.LoadConfig("../../testdata/configtest.json")
	hConfig, err := cfg.GetExchangeConfig("Huobi")
	if err != nil {
		t.Error("Test Failed - Huobi Setup() init error")
	}
<<<<<<< HEAD
	hConfig.API.AuthenticatedSupport = true
	hConfig.API.Credentials.Key = apiKey
	hConfig.API.Credentials.Secret = apiSecret
=======
	hConfig.AuthenticatedAPISupport = true
	hConfig.AuthenticatedWebsocketAPISupport = true
	hConfig.APIKey = apiKey
	hConfig.APISecret = apiSecret
>>>>>>> 3a66e998

	h.Setup(hConfig)
}

func setupWsTests(t *testing.T) {
	if wsSetupRan {
		return
	}
	TestSetDefaults(t)
	TestSetup(t)
	if !h.Websocket.IsEnabled() && !h.AuthenticatedWebsocketAPISupport || !areTestAPIKeysSet() {
		t.Skip(exchange.WebsocketNotEnabled)
	}
	var err error
	var dialer websocket.Dialer
	comms = make(chan WsMessage, sharedtestvalues.WebsocketChannelOverrideCapacity)
	h.Websocket.DataHandler = sharedtestvalues.GetWebsocketInterfaceChannelOverride()
	h.Websocket.TrafficAlert = sharedtestvalues.GetWebsocketStructChannelOverride()
	go h.WsHandleData()
	err = h.wsAuthenticatedDial(&dialer)
	if err != nil {
		t.Error(err)
	}
	err = h.wsLogin()
	if err != nil {
		t.Error(err)
	}
	timer := time.NewTimer(sharedtestvalues.WebsocketResponseDefaultTimeout)
	select {
	case response := <-h.Websocket.DataHandler:
		switch respType := response.(type) {
		case WsAuthenticatedDataResponse:
			if respType.ErrorCode > 0 {
				t.Error(respType)
			}
		case error:
			t.Error(respType)
		}
	case <-timer.C:
		t.Error("Websocket did not receive a response")
	}
	timer.Stop()
	wsSetupRan = true
}

func TestGetSpotKline(t *testing.T) {
	t.Parallel()
	_, err := h.GetSpotKline(KlinesRequestParams{
		Symbol: testSymbol,
		Period: TimeIntervalHour,
		Size:   0,
	})
	if err != nil {
		t.Errorf("Test failed - Huobi TestGetSpotKline: %s", err)
	}
}

func TestGetMarketDetailMerged(t *testing.T) {
	t.Parallel()
	_, err := h.GetMarketDetailMerged(testSymbol)
	if err != nil {
		t.Errorf("Test failed - Huobi TestGetMarketDetailMerged: %s", err)
	}
}

func TestGetDepth(t *testing.T) {
	t.Parallel()
	_, err := h.GetDepth(OrderBookDataRequestParams{
		Symbol: testSymbol,
		Type:   OrderBookDataRequestParamsTypeStep1,
	})

	if err != nil {
		t.Errorf("Test failed - Huobi TestGetDepth: %s", err)
	}
}

func TestGetTrades(t *testing.T) {
	t.Parallel()
	_, err := h.GetTrades(testSymbol)
	if err != nil {
		t.Errorf("Test failed - Huobi TestGetTrades: %s", err)
	}
}

func TestGetLatestSpotPrice(t *testing.T) {
	t.Parallel()
	_, err := h.GetLatestSpotPrice(testSymbol)
	if err != nil {
		t.Errorf("Test failed - Huobi GetLatestSpotPrice: %s", err)
	}
}

func TestGetTradeHistory(t *testing.T) {
	t.Parallel()
	_, err := h.GetTradeHistory(testSymbol, "50")
	if err != nil {
		t.Errorf("Test failed - Huobi TestGetTradeHistory: %s", err)
	}
}

func TestGetMarketDetail(t *testing.T) {
	t.Parallel()
	_, err := h.GetMarketDetail(testSymbol)
	if err != nil {
		t.Errorf("Test failed - Huobi TestGetTradeHistory: %s", err)
	}
}

func TestGetSymbols(t *testing.T) {
	t.Parallel()
	_, err := h.GetSymbols()
	if err != nil {
		t.Errorf("Test failed - Huobi TestGetSymbols: %s", err)
	}
}

func TestGetCurrencies(t *testing.T) {
	t.Parallel()
	_, err := h.GetCurrencies()
	if err != nil {
		t.Errorf("Test failed - Huobi TestGetCurrencies: %s", err)
	}
}

func TestGetTimestamp(t *testing.T) {
	t.Parallel()
	_, err := h.GetTimestamp()
	if err != nil {
		t.Errorf("Test failed - Huobi TestGetTimestamp: %s", err)
	}
}

func TestGetAccounts(t *testing.T) {
	t.Parallel()

	if !h.ValidateAPICredentials() {
		t.Skip()
	}

	_, err := h.GetAccounts()
	if err != nil {
		t.Errorf("Test failed - Huobi GetAccounts: %s", err)
	}
}

func TestGetAccountBalance(t *testing.T) {
	t.Parallel()

	if !h.ValidateAPICredentials() {
		t.Skip()
	}

	result, err := h.GetAccounts()
	if err != nil {
		t.Errorf("Test failed - Huobi GetAccounts: %s", err)
	}

	userID := strconv.FormatInt(result[0].ID, 10)
	_, err = h.GetAccountBalance(userID)
	if err != nil {
		t.Errorf("Test failed - Huobi GetAccountBalance: %s", err)
	}
}

func TestSpotNewOrder(t *testing.T) {
	t.Parallel()

	if !h.ValidateAPICredentials() {
		t.Skip()
	}

	arg := SpotNewOrderRequestParams{
		Symbol:    testSymbol,
		AccountID: 1,
		Amount:    0.01,
		Price:     10.1,
		Type:      SpotNewOrderRequestTypeBuyLimit,
	}

	_, err := h.SpotNewOrder(arg)
	if err != nil {
		t.Errorf("Test failed - Huobi SpotNewOrder: %s", err)
	}
}

func TestCancelExistingOrder(t *testing.T) {
	t.Parallel()

	_, err := h.CancelExistingOrder(1337)
	if err == nil {
		t.Error("Test failed - Huobi TestCancelExistingOrder: Invalid orderID returned true")
	}
}

func TestGetOrder(t *testing.T) {
	t.Parallel()

	_, err := h.GetOrder(1337)
	if err == nil {
		t.Error("Test failed - Huobi TestCancelOrder: Invalid orderID returned true")
	}
}

func TestGetMarginLoanOrders(t *testing.T) {
	t.Parallel()

	if !h.ValidateAPICredentials() {
		t.Skip()
	}

	_, err := h.GetMarginLoanOrders(testSymbol, "", "", "", "", "", "", "")
	if err != nil {
		t.Errorf("Test failed - Huobi TestGetMarginLoanOrders: %s", err)
	}
}

func TestGetMarginAccountBalance(t *testing.T) {
	t.Parallel()

	if !h.ValidateAPICredentials() {
		t.Skip()
	}

	_, err := h.GetMarginAccountBalance(testSymbol)
	if err != nil {
		t.Errorf("Test failed - Huobi TestGetMarginAccountBalance: %s", err)
	}
}

func TestCancelWithdraw(t *testing.T) {
	t.Parallel()

	_, err := h.CancelWithdraw(1337)
	if err == nil {
		t.Error("Test failed - Huobi TestCancelWithdraw: Invalid withdraw-ID was valid")
	}
}

func TestPEMLoadAndSign(t *testing.T) {
	t.Parallel()

	pemKey := strings.NewReader(h.API.Credentials.PEMKey)
	pemBytes, err := ioutil.ReadAll(pemKey)
	if err != nil {
		t.Fatalf("Test Failed. TestPEMLoadAndSign Unable to ioutil.ReadAll PEM key: %s", err)
	}

	block, _ := pem.Decode(pemBytes)
	if block == nil {
		t.Fatalf("Test Failed. TestPEMLoadAndSign Block is nil")
	}

	x509Encoded := block.Bytes
	privKey, err := x509.ParseECPrivateKey(x509Encoded)
	if err != nil {
		t.Fatalf("Test Failed. TestPEMLoadAndSign Unable to ParseECPrivKey: %s", err)
	}

	_, _, err = ecdsa.Sign(rand.Reader, privKey, crypto.GetSHA256([]byte("test")))
	if err != nil {
		t.Fatalf("Test Failed. TestPEMLoadAndSign Unable to sign: %s", err)
	}
}

func setFeeBuilder() *exchange.FeeBuilder {
	return &exchange.FeeBuilder{
		Amount:  1,
		FeeType: exchange.CryptocurrencyTradeFee,
		Pair: currency.NewPairWithDelimiter(currency.BTC.String(),
			currency.LTC.String(),
			"_"),
		PurchasePrice:       1,
		FiatCurrency:        currency.USD,
		BankTransactionType: exchange.WireTransfer,
	}
}

// TestGetFeeByTypeOfflineTradeFee logic test
func TestGetFeeByTypeOfflineTradeFee(t *testing.T) {
	var feeBuilder = setFeeBuilder()
	h.GetFeeByType(feeBuilder)
	if apiKey == "" || apiSecret == "" {
		if feeBuilder.FeeType != exchange.OfflineTradeFee {
			t.Errorf("Expected %v, received %v", exchange.OfflineTradeFee, feeBuilder.FeeType)
		}
	} else {
		if feeBuilder.FeeType != exchange.CryptocurrencyTradeFee {
			t.Errorf("Expected %v, received %v", exchange.CryptocurrencyTradeFee, feeBuilder.FeeType)
		}
	}
}

func TestGetFee(t *testing.T) {
	t.Parallel()
	var feeBuilder = setFeeBuilder()
	// CryptocurrencyTradeFee Basic
	if resp, err := h.GetFee(feeBuilder); resp != float64(0.002) || err != nil {
		t.Error(err)
		t.Errorf("Test Failed - GetFee() error. Expected: %f, Received: %f", float64(0.002), resp)
	}

	// CryptocurrencyTradeFee High quantity
	feeBuilder = setFeeBuilder()
	feeBuilder.Amount = 1000
	feeBuilder.PurchasePrice = 1000
	if resp, err := h.GetFee(feeBuilder); resp != float64(2000) || err != nil {
		t.Errorf("Test Failed - GetFee() error. Expected: %f, Received: %f", float64(2000), resp)
		t.Error(err)
	}

	// CryptocurrencyTradeFee IsMaker
	feeBuilder = setFeeBuilder()
	feeBuilder.IsMaker = true
	if resp, err := h.GetFee(feeBuilder); resp != float64(0.002) || err != nil {
		t.Errorf("Test Failed - GetFee() error. Expected: %f, Received: %f", float64(0.002), resp)
		t.Error(err)
	}

	// CryptocurrencyTradeFee Negative purchase price
	feeBuilder = setFeeBuilder()
	feeBuilder.PurchasePrice = -1000
	if resp, err := h.GetFee(feeBuilder); resp != float64(0) || err != nil {
		t.Errorf("Test Failed - GetFee() error. Expected: %f, Received: %f", float64(0), resp)
		t.Error(err)
	}
	// CryptocurrencyWithdrawalFee Basic
	feeBuilder = setFeeBuilder()
	feeBuilder.FeeType = exchange.CryptocurrencyWithdrawalFee
	if resp, err := h.GetFee(feeBuilder); resp != float64(0) || err != nil {
		t.Errorf("Test Failed - GetFee() error. Expected: %f, Received: %f", float64(0), resp)
		t.Error(err)
	}

	// CryptocurrencyWithdrawalFee Invalid currency
	feeBuilder = setFeeBuilder()
	feeBuilder.Pair.Base = currency.NewCode("hello")
	feeBuilder.FeeType = exchange.CryptocurrencyWithdrawalFee
	if resp, err := h.GetFee(feeBuilder); resp != float64(0) || err != nil {
		t.Errorf("Test Failed - GetFee() error. Expected: %f, Received: %f", float64(0), resp)
		t.Error(err)
	}

	// CyptocurrencyDepositFee Basic
	feeBuilder = setFeeBuilder()
	feeBuilder.FeeType = exchange.CyptocurrencyDepositFee
	if resp, err := h.GetFee(feeBuilder); resp != float64(0) || err != nil {
		t.Errorf("Test Failed - GetFee() error. Expected: %f, Received: %f", float64(0), resp)
		t.Error(err)
	}

	// InternationalBankDepositFee Basic
	feeBuilder = setFeeBuilder()
	feeBuilder.FeeType = exchange.InternationalBankDepositFee
	if resp, err := h.GetFee(feeBuilder); resp != float64(0) || err != nil {
		t.Errorf("Test Failed - GetFee() error. Expected: %f, Received: %f", float64(0), resp)
		t.Error(err)
	}

	// InternationalBankWithdrawalFee Basic
	feeBuilder = setFeeBuilder()
	feeBuilder.FeeType = exchange.InternationalBankWithdrawalFee
	feeBuilder.FiatCurrency = currency.USD
	if resp, err := h.GetFee(feeBuilder); resp != float64(0) || err != nil {
		t.Errorf("Test Failed - GetFee() error. Expected: %f, Received: %f", float64(0), resp)
		t.Error(err)
	}
}

func TestFormatWithdrawPermissions(t *testing.T) {
	h.SetDefaults()
	expectedResult := exchange.AutoWithdrawCryptoWithSetupText + " & " + exchange.NoFiatWithdrawalsText

	withdrawPermissions := h.FormatWithdrawPermissions()

	if withdrawPermissions != expectedResult {
		t.Errorf("Expected: %s, Received: %s", expectedResult, withdrawPermissions)
	}
}

func TestGetActiveOrders(t *testing.T) {
	h.SetDefaults()
	TestSetup(t)

	var getOrdersRequest = exchange.GetOrdersRequest{
		OrderType:  exchange.AnyOrderType,
		Currencies: []currency.Pair{currency.NewPair(currency.BTC, currency.USDT)},
	}

	_, err := h.GetActiveOrders(&getOrdersRequest)
	if areTestAPIKeysSet() && err != nil {
		t.Errorf("Could not get open orders: %s", err)
	} else if !areTestAPIKeysSet() && err == nil {
		t.Error("Expecting an error when no keys are set")
	}
}

func TestGetOrderHistory(t *testing.T) {
	h.SetDefaults()
	TestSetup(t)

	var getOrdersRequest = exchange.GetOrdersRequest{
		OrderType:  exchange.AnyOrderType,
		Currencies: []currency.Pair{currency.NewPair(currency.BTC, currency.USDT)},
	}

	_, err := h.GetOrderHistory(&getOrdersRequest)
	if areTestAPIKeysSet() && err != nil {
		t.Errorf("Could not get order history: %s", err)
	} else if !areTestAPIKeysSet() && err == nil {
		t.Error("Expecting an error when no keys are set")
	}
}

// Any tests below this line have the ability to impact your orders on the exchange. Enable canManipulateRealOrders to run them
// ----------------------------------------------------------------------------------------------------------------------------
func areTestAPIKeysSet() bool {
	return h.ValidateAPICredentials()
}

func TestSubmitOrder(t *testing.T) {
	h.SetDefaults()
	TestSetup(t)

	if !h.ValidateAPICredentials() {
		t.Skip()
	}

	if areTestAPIKeysSet() && !canManipulateRealOrders {
		t.Skip("API keys set, canManipulateRealOrders false, skipping test")
	}

	accounts, err := h.GetAccounts()
	if err != nil {
		t.Fatalf("Failed to get accounts. Err: %s", err)
	}

	var orderSubmission = &exchange.OrderSubmission{
		Pair: currency.Pair{
			Base:  currency.BTC,
			Quote: currency.USDT,
		},
		OrderSide: exchange.BuyOrderSide,
		OrderType: exchange.LimitOrderType,
		Price:     1,
		Amount:    1,
		ClientID:  strconv.FormatInt(accounts[0].ID, 10),
	}
	response, err := h.SubmitOrder(orderSubmission)
	if areTestAPIKeysSet() && (err != nil || !response.IsOrderPlaced) {
		t.Errorf("Order failed to be placed: %v", err)
	}
}

func TestCancelExchangeOrder(t *testing.T) {
	h.SetDefaults()
	TestSetup(t)

	if areTestAPIKeysSet() && !canManipulateRealOrders {
		t.Skip("API keys set, canManipulateRealOrders false, skipping test")
	}

	currencyPair := currency.NewPair(currency.LTC, currency.BTC)

	var orderCancellation = &exchange.OrderCancellation{
		OrderID:       "1",
		WalletAddress: "1F5zVDgNjorJ51oGebSvNCrSAHpwGkUdDB",
		AccountID:     "1",
		CurrencyPair:  currencyPair,
	}

	err := h.CancelOrder(orderCancellation)

	if !areTestAPIKeysSet() && err == nil {
		t.Error("Expecting an error when no keys are set")
	}
	if areTestAPIKeysSet() && err != nil {
		t.Errorf("Could not cancel orders: %v", err)
	}
}

func TestCancelAllExchangeOrders(t *testing.T) {
	h.SetDefaults()
	TestSetup(t)
	if areTestAPIKeysSet() && !canManipulateRealOrders {
		t.Skip("API keys set, canManipulateRealOrders false, skipping test")
	}

	currencyPair := currency.NewPair(currency.LTC, currency.BTC)
	var orderCancellation = exchange.OrderCancellation{
		OrderID:       "1",
		WalletAddress: "1F5zVDgNjorJ51oGebSvNCrSAHpwGkUdDB",
		AccountID:     "1",
		CurrencyPair:  currencyPair,
	}

	resp, err := h.CancelAllOrders(&orderCancellation)

	if !areTestAPIKeysSet() && err == nil {
		t.Error("Expecting an error when no keys are set")
	}
	if areTestAPIKeysSet() && err != nil {
		t.Errorf("Could not cancel orders: %v", err)
	}

	if len(resp.OrderStatus) > 0 {
		t.Errorf("%v orders failed to cancel", len(resp.OrderStatus))
	}
}

func TestGetAccountInfo(t *testing.T) {
	if apiKey == "" || apiSecret == "" {
		_, err := h.GetAccountInfo()
		if err == nil {
			t.Error("Test Failed - GetAccountInfo() error")
		}
	} else {
		_, err := h.GetAccountInfo()
		if err != nil {
			t.Error("Test Failed - GetAccountInfo() error", err)
		}
	}
}

func TestModifyOrder(t *testing.T) {
	_, err := h.ModifyOrder(&exchange.ModifyOrder{})
	if err == nil {
		t.Error("Test failed - ModifyOrder() error")
	}
}

func TestWithdraw(t *testing.T) {
	h.SetDefaults()
	TestSetup(t)
	withdrawCryptoRequest := exchange.CryptoWithdrawRequest{
		GenericWithdrawRequestInfo: exchange.GenericWithdrawRequestInfo{
			Amount:      -1,
			Currency:    currency.BTC,
			Description: "WITHDRAW IT ALL",
		},
		Address: "1F5zVDgNjorJ51oGebSvNCrSAHpwGkUdDB",
	}

	if areTestAPIKeysSet() && !canManipulateRealOrders {
		t.Skip("API keys set, canManipulateRealOrders false, skipping test")
	}

	_, err := h.WithdrawCryptocurrencyFunds(&withdrawCryptoRequest)
	if !areTestAPIKeysSet() && err == nil {
		t.Error("Expecting an error when no keys are set")
	}
	if areTestAPIKeysSet() && err != nil {
		t.Errorf("Withdraw failed to be placed: %v", err)
	}
}

func TestWithdrawFiat(t *testing.T) {
	h.SetDefaults()
	TestSetup(t)

	if areTestAPIKeysSet() && !canManipulateRealOrders {
		t.Skip("API keys set, canManipulateRealOrders false, skipping test")
	}

	var withdrawFiatRequest = exchange.FiatWithdrawRequest{}
	_, err := h.WithdrawFiatFunds(&withdrawFiatRequest)
	if err != common.ErrFunctionNotSupported {
		t.Errorf("Expected '%v', received: '%v'", common.ErrFunctionNotSupported, err)
	}
}

func TestWithdrawInternationalBank(t *testing.T) {
	h.SetDefaults()
	TestSetup(t)

	if areTestAPIKeysSet() && !canManipulateRealOrders {
		t.Skip("API keys set, canManipulateRealOrders false, skipping test")
	}

	var withdrawFiatRequest = exchange.FiatWithdrawRequest{}
	_, err := h.WithdrawFiatFundsToInternationalBank(&withdrawFiatRequest)
	if err != common.ErrFunctionNotSupported {
		t.Errorf("Expected '%v', received: '%v'", common.ErrFunctionNotSupported, err)
	}
}

func TestGetDepositAddress(t *testing.T) {
	_, err := h.GetDepositAddress(currency.BTC, "")
	if err == nil {
		t.Error("Test Failed - GetDepositAddress() error cannot be nil")
	}
}

// TestWsGetAccountsList connects to WS, logs in, gets account list
func TestWsGetAccountsList(t *testing.T) {
	setupWsTests(t)
	h.wsGetAccountsList(currency.NewPairFromString("ethbtc"))
	timer := time.NewTimer(sharedtestvalues.WebsocketResponseDefaultTimeout)
	select {
	case response := <-h.Websocket.DataHandler:
		switch respType := response.(type) {
		case WsAuthenticatedAccountsListResponse:
			if respType.ErrorCode > 0 {
				t.Error(respType)
			}
		case error:
			t.Error(respType)
		}
	case <-timer.C:
		t.Error("Websocket did not receive a response")
	}
	timer.Stop()
}

// TestWsGetOrderList connects to WS, logs in, gets order list
func TestWsGetOrderList(t *testing.T) {
	setupWsTests(t)
	h.wsGetOrdersList(1, currency.NewPairFromString("ethbtc"))
	timer := time.NewTimer(sharedtestvalues.WebsocketResponseDefaultTimeout)
	select {
	case <-h.Websocket.DataHandler:
	case <-timer.C:
		t.Error("Websocket did not receive a response")
	}
	timer.Stop()
}

// TestWsGetOrderDetails connects to WS, logs in, gets order details
func TestWsGetOrderDetails(t *testing.T) {
	setupWsTests(t)
	h.wsGetOrderDetails("123")
	timer := time.NewTimer(sharedtestvalues.WebsocketResponseDefaultTimeout)
	select {
	case <-h.Websocket.DataHandler:
	case <-timer.C:
		t.Error("Websocket did not receive a response")
	}
	timer.Stop()
}<|MERGE_RESOLUTION|>--- conflicted
+++ resolved
@@ -29,10 +29,7 @@
 )
 
 var h HUOBI
-<<<<<<< HEAD
-=======
 var wsSetupRan bool
->>>>>>> 3a66e998
 
 func TestSetDefaults(t *testing.T) {
 	h.SetDefaults()
@@ -45,16 +42,10 @@
 	if err != nil {
 		t.Error("Test Failed - Huobi Setup() init error")
 	}
-<<<<<<< HEAD
 	hConfig.API.AuthenticatedSupport = true
+	hConfig.API.AuthenticatedWebsocketSupport = true
 	hConfig.API.Credentials.Key = apiKey
 	hConfig.API.Credentials.Secret = apiSecret
-=======
-	hConfig.AuthenticatedAPISupport = true
-	hConfig.AuthenticatedWebsocketAPISupport = true
-	hConfig.APIKey = apiKey
-	hConfig.APISecret = apiSecret
->>>>>>> 3a66e998
 
 	h.Setup(hConfig)
 }
@@ -65,7 +56,7 @@
 	}
 	TestSetDefaults(t)
 	TestSetup(t)
-	if !h.Websocket.IsEnabled() && !h.AuthenticatedWebsocketAPISupport || !areTestAPIKeysSet() {
+	if !h.Websocket.IsEnabled() && !h.API.AuthenticatedWebsocketSupport || !areTestAPIKeysSet() {
 		t.Skip(exchange.WebsocketNotEnabled)
 	}
 	var err error
