--- conflicted
+++ resolved
@@ -17,11 +17,7 @@
 	for a.Enabled {
 		var dialer websocket.Dialer
 		var err error
-<<<<<<< HEAD
-		a.WebsocketConn, _, err = Dialer.Dial(a.API.Endpoints.WebsocketURL, http.Header{})
-=======
-		a.WebsocketConn, _, err = dialer.Dial(a.WebsocketURL, http.Header{})
->>>>>>> 2078ba90
+		a.WebsocketConn, _, err = dialer.Dial(a.API.Endpoints.WebsocketURL, http.Header{})
 
 		if err != nil {
 			log.Errorf(log.ExchangeSys, "%s Unable to connect to Websocket. Error: %s\n", a.Name, err)
