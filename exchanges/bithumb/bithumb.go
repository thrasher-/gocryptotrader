--- conflicted
+++ resolved
@@ -10,22 +10,11 @@
 	"reflect"
 	"strconv"
 	"strings"
-<<<<<<< HEAD
-=======
-	"time"
->>>>>>> 4f982dcd
 
 	"github.com/thrasher-corp/gocryptotrader/common"
 	"github.com/thrasher-corp/gocryptotrader/common/crypto"
 	"github.com/thrasher-corp/gocryptotrader/currency"
 	exchange "github.com/thrasher-corp/gocryptotrader/exchanges"
-<<<<<<< HEAD
-=======
-	"github.com/thrasher-corp/gocryptotrader/exchanges/request"
-	"github.com/thrasher-corp/gocryptotrader/exchanges/ticker"
-	"github.com/thrasher-corp/gocryptotrader/exchanges/websocket/wshandler"
-	log "github.com/thrasher-corp/gocryptotrader/logger"
->>>>>>> 4f982dcd
 )
 
 const (
@@ -85,17 +74,11 @@
 //
 // symbol e.g. "btc"
 func (b *Bithumb) GetTicker(symbol string) (Ticker, error) {
-<<<<<<< HEAD
-	response := Ticker{}
-	path := fmt.Sprintf("%s%s%s", b.API.Endpoints.URL, publicTicker, strings.ToUpper(symbol))
-=======
 	var response TickerResponse
 	path := fmt.Sprintf("%s%s%s",
-		b.APIUrl,
+		b.API.Endpoints.URL,
 		publicTicker,
 		strings.ToUpper(symbol))
->>>>>>> 4f982dcd
-
 	err := b.SendHTTPRequest(path, &response)
 	if err != nil {
 		return response.Data, err
@@ -110,19 +93,8 @@
 
 // GetAllTickers returns all ticker information
 func (b *Bithumb) GetAllTickers() (map[string]Ticker, error) {
-<<<<<<< HEAD
-	type Response struct {
-		ActionStatus
-		Data map[string]interface{}
-	}
-
-	response := Response{}
+	var response TickersResponse
 	path := fmt.Sprintf("%s%s%s", b.API.Endpoints.URL, publicTicker, "all")
-=======
-	var response TickersResponse
-	path := fmt.Sprintf("%s%s%s", b.APIUrl, publicTicker, "all")
->>>>>>> 4f982dcd
-
 	err := b.SendHTTPRequest(path, &response)
 	if err != nil {
 		return nil, err
