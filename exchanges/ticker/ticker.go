package ticker

import (
	"errors"
	"strconv"

<<<<<<< HEAD
	"github.com/thrasher-/gocryptotrader/currency/pair"
=======
	"github.com/thrasher-/gocryptotrader/common"
>>>>>>> b87c2dfa
)

var (
	ErrTickerForExchangeNotFound = "Ticker for exchange does not exist."
	ErrPrimaryCurrencyNotFound   = "Error primary currency for ticker not found."
	ErrSecondaryCurrencyNotFound = "Error secondary currency for ticker not found."

	Tickers []Ticker
)

type TickerPrice struct {
	Pair         pair.CurrencyPair `json:"Pair"`
	CurrencyPair string            `json:"CurrencyPair"`
	Last         float64           `json:"Last"`
	High         float64           `json:"High"`
	Low          float64           `json:"Low"`
	Bid          float64           `json:"Bid"`
	Ask          float64           `json:"Ask"`
	Volume       float64           `json:"Volume"`
	PriceATH     float64           `json:"PriceATH"`
}

type Ticker struct {
	Price        map[pair.CurrencyItem]map[pair.CurrencyItem]TickerPrice
	ExchangeName string
}

<<<<<<< HEAD
func (t *Ticker) PriceToString(p pair.CurrencyPair, priceType string) string {
=======
func (t *Ticker) PriceToString(firstCurrency, secondCurrency, priceType string) string {
	priceType = common.StringToLower(priceType)
>>>>>>> b87c2dfa
	switch priceType {
	case "last":
		return strconv.FormatFloat(t.Price[p.GetFirstCurrency()][p.GetSecondCurrency()].Last, 'f', -1, 64)
	case "high":
		return strconv.FormatFloat(t.Price[p.GetFirstCurrency()][p.GetSecondCurrency()].High, 'f', -1, 64)
	case "low":
		return strconv.FormatFloat(t.Price[p.GetFirstCurrency()][p.GetSecondCurrency()].Low, 'f', -1, 64)
	case "bid":
		return strconv.FormatFloat(t.Price[p.GetFirstCurrency()][p.GetSecondCurrency()].Bid, 'f', -1, 64)
	case "ask":
		return strconv.FormatFloat(t.Price[p.GetFirstCurrency()][p.GetSecondCurrency()].Ask, 'f', -1, 64)
	case "volume":
		return strconv.FormatFloat(t.Price[p.GetFirstCurrency()][p.GetSecondCurrency()].Volume, 'f', -1, 64)
	case "ath":
		return strconv.FormatFloat(t.Price[p.GetFirstCurrency()][p.GetSecondCurrency()].PriceATH, 'f', -1, 64)
	default:
		return ""
	}
}

func GetTicker(exchange string, p pair.CurrencyPair) (TickerPrice, error) {
	ticker, err := GetTickerByExchange(exchange)
	if err != nil {
		return TickerPrice{}, err
	}

	if !FirstCurrencyExists(exchange, p.GetFirstCurrency()) {
		return TickerPrice{}, errors.New(ErrPrimaryCurrencyNotFound)
	}

	if !SecondCurrencyExists(exchange, p) {
		return TickerPrice{}, errors.New(ErrSecondaryCurrencyNotFound)
	}

	return ticker.Price[p.GetFirstCurrency()][p.GetSecondCurrency()], nil
}

func GetTickerByExchange(exchange string) (*Ticker, error) {
	for _, y := range Tickers {
		if y.ExchangeName == exchange {
			return &y, nil
		}
	}
	return nil, errors.New(ErrTickerForExchangeNotFound)
}

func FirstCurrencyExists(exchange string, currency pair.CurrencyItem) bool {
	for _, y := range Tickers {
		if y.ExchangeName == exchange {
			if _, ok := y.Price[currency]; ok {
				return true
			}
		}
	}
	return false
}

func SecondCurrencyExists(exchange string, p pair.CurrencyPair) bool {
	for _, y := range Tickers {
		if y.ExchangeName == exchange {
			if _, ok := y.Price[p.GetFirstCurrency()]; ok {
				if _, ok := y.Price[p.GetFirstCurrency()][p.GetSecondCurrency()]; ok {
					return true
				}
			}
		}
	}
	return false
}

func CreateNewTicker(exchangeName string, p pair.CurrencyPair, tickerNew TickerPrice) Ticker {
	ticker := Ticker{}
	ticker.ExchangeName = exchangeName
	ticker.Price = make(map[pair.CurrencyItem]map[pair.CurrencyItem]TickerPrice)
	sMap := make(map[pair.CurrencyItem]TickerPrice)
	sMap[p.GetSecondCurrency()] = tickerNew
	ticker.Price[p.GetFirstCurrency()] = sMap
	Tickers = append(Tickers, ticker)
	return ticker
}

func ProcessTicker(exchangeName string, p pair.CurrencyPair, tickerNew TickerPrice) {
	tickerNew.CurrencyPair = p.Pair().String()
	if len(Tickers) == 0 {
<<<<<<< HEAD
		CreateNewTicker(exchangeName, p, tickerNew)
=======
		CreateNewTicker(exchangeName, firstCurrency, secondCurrency, tickerNew)
		//issue - not appending
>>>>>>> b87c2dfa
		return
	} else {
		ticker, err := GetTickerByExchange(exchangeName)
		if err != nil {
			CreateNewTicker(exchangeName, p, tickerNew)
			return
		}

		if FirstCurrencyExists(exchangeName, p.GetFirstCurrency()) {
			if !SecondCurrencyExists(exchangeName, p) {
				second := ticker.Price[p.GetFirstCurrency()]
				second[p.GetSecondCurrency()] = tickerNew
				ticker.Price[p.GetFirstCurrency()] = second
				return
			}
		}
		sMap := make(map[pair.CurrencyItem]TickerPrice)
		sMap[p.GetSecondCurrency()] = tickerNew
		ticker.Price[p.GetFirstCurrency()] = sMap
	}
}<|MERGE_RESOLUTION|>--- conflicted
+++ resolved
@@ -4,11 +4,9 @@
 	"errors"
 	"strconv"
 
-<<<<<<< HEAD
+	"github.com/thrasher-/gocryptotrader/common"
+
 	"github.com/thrasher-/gocryptotrader/currency/pair"
-=======
-	"github.com/thrasher-/gocryptotrader/common"
->>>>>>> b87c2dfa
 )
 
 var (
@@ -36,12 +34,8 @@
 	ExchangeName string
 }
 
-<<<<<<< HEAD
 func (t *Ticker) PriceToString(p pair.CurrencyPair, priceType string) string {
-=======
-func (t *Ticker) PriceToString(firstCurrency, secondCurrency, priceType string) string {
 	priceType = common.StringToLower(priceType)
->>>>>>> b87c2dfa
 	switch priceType {
 	case "last":
 		return strconv.FormatFloat(t.Price[p.GetFirstCurrency()][p.GetSecondCurrency()].Last, 'f', -1, 64)
@@ -126,12 +120,8 @@
 func ProcessTicker(exchangeName string, p pair.CurrencyPair, tickerNew TickerPrice) {
 	tickerNew.CurrencyPair = p.Pair().String()
 	if len(Tickers) == 0 {
-<<<<<<< HEAD
 		CreateNewTicker(exchangeName, p, tickerNew)
-=======
-		CreateNewTicker(exchangeName, firstCurrency, secondCurrency, tickerNew)
 		//issue - not appending
->>>>>>> b87c2dfa
 		return
 	} else {
 		ticker, err := GetTickerByExchange(exchangeName)
