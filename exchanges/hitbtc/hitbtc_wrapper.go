--- conflicted
+++ resolved
@@ -8,25 +8,16 @@
 	"sync"
 	"time"
 
-<<<<<<< HEAD
-	"github.com/thrasher-/gocryptotrader/common"
-	"github.com/thrasher-/gocryptotrader/config"
-	"github.com/thrasher-/gocryptotrader/currency"
-	exchange "github.com/thrasher-/gocryptotrader/exchanges"
-	"github.com/thrasher-/gocryptotrader/exchanges/asset"
-	"github.com/thrasher-/gocryptotrader/exchanges/orderbook"
-	"github.com/thrasher-/gocryptotrader/exchanges/request"
-	"github.com/thrasher-/gocryptotrader/exchanges/ticker"
-	log "github.com/thrasher-/gocryptotrader/logger"
-=======
 	"github.com/thrasher-corp/gocryptotrader/common"
+	"github.com/thrasher-corp/gocryptotrader/config"
 	"github.com/thrasher-corp/gocryptotrader/currency"
 	exchange "github.com/thrasher-corp/gocryptotrader/exchanges"
+	"github.com/thrasher-corp/gocryptotrader/exchanges/asset"
 	"github.com/thrasher-corp/gocryptotrader/exchanges/orderbook"
+	"github.com/thrasher-corp/gocryptotrader/exchanges/request"
 	"github.com/thrasher-corp/gocryptotrader/exchanges/ticker"
 	"github.com/thrasher-corp/gocryptotrader/exchanges/wshandler"
 	log "github.com/thrasher-corp/gocryptotrader/logger"
->>>>>>> 2078ba90
 )
 
 // GetDefaultConfig returns a default exchange config
@@ -98,9 +89,17 @@
 	h.API.Endpoints.URLDefault = apiURL
 	h.API.Endpoints.URL = h.API.Endpoints.URLDefault
 	h.API.Endpoints.WebsocketURL = hitbtcWebsocketAddress
-	h.WebsocketInit()
-	h.Websocket.Functionality = exchange.WebsocketTickerSupported |
-		exchange.WebsocketOrderbookSupported
+	h.Websocket = wshandler.New()
+	h.Websocket.Functionality = wshandler.WebsocketTickerSupported |
+		wshandler.WebsocketOrderbookSupported |
+		wshandler.WebsocketSubscribeSupported |
+		wshandler.WebsocketUnsubscribeSupported |
+		wshandler.WebsocketAuthenticatedEndpointsSupported |
+		wshandler.WebsocketSubmitOrderSupported |
+		wshandler.WebsocketCancelOrderSupported |
+		wshandler.WebsocketMessageCorrelationSupported
+	h.WebsocketResponseMaxLimit = exchange.DefaultWebsocketResponseMaxLimit
+	h.WebsocketResponseCheckTimeout = exchange.DefaultWebsocketResponseCheckTimeout
 }
 
 // Setup sets user exchange configuration settings
@@ -115,14 +114,29 @@
 		return err
 	}
 
-	return h.WebsocketSetup(h.WsConnect,
+	err = h.Websocket.Setup(h.WsConnect,
 		h.Subscribe,
 		h.Unsubscribe,
 		exch.Name,
 		exch.Features.Enabled.Websocket,
 		exch.Verbose,
 		hitbtcWebsocketAddress,
-		exch.API.Endpoints.WebsocketURL)
+		exch.API.Endpoints.WebsocketURL,
+		exch.API.AuthenticatedWebsocketSupport)
+	if err != nil {
+		return err
+	}
+
+	h.WebsocketConn = &wshandler.WebsocketConnection{
+		ExchangeName:         h.Name,
+		URL:                  h.Websocket.GetWebsocketURL(),
+		ProxyURL:             h.Websocket.GetProxyAddress(),
+		Verbose:              h.Verbose,
+		RateLimit:            rateLimit,
+		ResponseCheckTimeout: exch.WebsocketResponseCheckTimeout,
+		ResponseMaxLimit:     exch.WebsocketResponseMaxLimit,
+	}
+	return nil
 }
 
 // Start starts the HitBTC go routine
